#!/usr/bin/env python
"""
Add MR comments from the Scan Completed instrument on REDCap to the database.

Usage:
    dm_redcap_scan_completed.py [options] <study>

Arguments:
    <study>             Name of the study to process

Options:
    -q --quiet          Less logging
    -v --verbose        Verbose logging
    -d --debug          Debug logging
"""

import os
import sys
import requests
import logging

from docopt import docopt

import datman.config
import datman.scanid
import datman.dashboard as dashboard

logger = logging.getLogger(os.path.basename(__file__))

cfg = None
redcap_url = None
redcap_version = None
redcap_project = None
instrument = None


def read_token(token_file):
    if not os.path.isfile(token_file):
        logger.error('REDCap token file: {} not found'.format(token_file))
        raise IOError

    with open(token_file, 'r') as token_file:
        token = token_file.readline().strip()

    return token


def get_records(api_url, token, instrument):
    payload = {'token': token,
               'content': 'record',
               'forms': instrument,
               'format': 'json',
               'type': 'flat',
               'rawOrLabel': 'raw',
               'fields': 'record_id'}
    response = requests.post(api_url, data=payload)
    return response


def get_version(api_url, token):
    payload = {'token': token,
               'content': 'version'}
    response = requests.post(api_url, data=payload)
    version = response.content
    return version


def add_session_redcap(record):
    record_id = record['record_id']
    subject_id = record[cfg.get_key('REDCAP_SUBJ')].upper()
    if not datman.scanid.is_scanid(subject_id):
        try:
            subject_id = subject_id + '_01'
            datman.scanid.is_scanid(subject_id)
        except:
            logger.error('Invalid session: {}, skipping'.format(subject_id))
            return
    try:
        ident = datman.scanid.parse(subject_id)
    except datman.scanid.ParseException:
        logger.error('Invalid session: {}, skipping'.format(subject_id))
        return

    session_date = record[cfg.get_key('REDCAP_DATE')]

    try:
        session = dashboard.get_session(ident, date=session_date, create=True)
    except datman.exceptions.DashboardException as e:
        logger.error('Failed adding session {} to dashboard. Reason: {}'.format(
                ident, e))

    try:
        session.add_redcap(record_id, redcap_project, redcap_url, instrument,
                date=session_date,
                comment=record[cfg.get_key('REDCAP_COMMENTS')],
                event_id=cfg.get_key('REDCAP_EVENTID')[record['redcap_event_name']],
                version=redcap_version)
    except:
        logger.error('Failed adding REDCap info for session {} to dashboard'.format(ident))


def main():
    global cfg
    global redcap_url
    global redcap_version
    global redcap_project
    global instrument

    arguments = docopt(__doc__)
    study = arguments['<study>']
    quiet = arguments['--quiet']
    verbose = arguments['--verbose']
    debug = arguments['--debug']

    # setup logging
    ch = logging.StreamHandler(sys.stdout)
    log_level = logging.WARN

    if quiet:
        log_level = logging.ERROR
    if verbose:
        log_level = logging.INFO
    if debug:
        log_level = logging.DEBUG

    logger.setLevel(log_level)
    ch.setLevel(log_level)

    formatter = logging.Formatter('%(asctime)s - %(name)s - {study} - '
                                  '%(levelname)s - %(message)s'.format(
                                       study=study))
    ch.setFormatter(formatter)
    logger.addHandler(ch)
    logging.getLogger('datman.utils').addHandler(ch)
    logging.getLogger('datman.dashboard').addHandler(ch)

    # setup the config object
    cfg = datman.config.config(study=study)

    # get paths
    dir_meta = cfg.get_path('meta')

    # configure redcap variables
    api_url = cfg.get_key('REDCAP_URL')
    redcap_url = api_url.replace('/api/', '/')

    token_path = os.path.join(dir_meta, cfg.get_key('REDCAP_TOKEN'))
    token = read_token(token_path)

    redcap_project = cfg.get_key('REDCAP_PROJECTID')
    instrument = cfg.get_key('REDCAP_INSTRUMENT')

    redcap_version = get_version(api_url, token)

    response = get_records(api_url, token, instrument)

    project_records = []
    for item in response.json():
        status_val = item[cfg.get_key('REDCAP_STATUS_VALUE')]

        #make status_val into a list
        if not (isinstance(status_val,list)):
            status_val=[status_val]

        # only grab records where instrument has been marked complete
        if not (item[cfg.get_key('REDCAP_DATE')] and
<<<<<<< HEAD
                item[cfg.get_key('REDCAP_STATUS')] == '1'):
=======
                item[cfg.get_key('REDCAP_STATUS')] in status_val):
>>>>>>> 7964821f
            continue

        project_records.append(item)


    for record in project_records:
        add_session_redcap(record)


if __name__ == '__main__':
    main()<|MERGE_RESOLUTION|>--- conflicted
+++ resolved
@@ -164,11 +164,7 @@
 
         # only grab records where instrument has been marked complete
         if not (item[cfg.get_key('REDCAP_DATE')] and
-<<<<<<< HEAD
-                item[cfg.get_key('REDCAP_STATUS')] == '1'):
-=======
                 item[cfg.get_key('REDCAP_STATUS')] in status_val):
->>>>>>> 7964821f
             continue
 
         project_records.append(item)
