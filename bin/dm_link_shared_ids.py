#!/usr/bin/env python
"""
Finds REDCap records for the given study and if a scan has multiple IDs (i.e. it
is shared with another study) updates xnat to reflect this information and
tries to create a links from the exported original data to its pseudonyms. If
the original data set has been signed off on or has blacklist entries this
information will be shared with the newly linked ID.

The XNAT and REDCap URLs are read from the site config file (shell variable
'DM_CONFIG' by default).

Usage:
    dm_link_shared_ids.py [options] <project>

Arguments:
    <project>           The name of a project defined in the site config file
                        that may have multiple IDs for some of its subjects.

Options:
    --xnat FILE         The path to a text file containing the xnat credentials.
                        If not set the 'xnat-credentials' file in the project
                        metadata folder will be used.
    --redcap FILE       The path to a text file containing a redcap token to
                        access 'Scan completed' surveys. If not set the
                        'redcap-token' file in the project metadata folder will
                        be used.
    --site-config FILE  The path to a site configuration file. If not set, the
                        default defined for datman.config.config() is used.
    -v, --verbose
    -d, --debug
    -q, --quiet
    --dry-run
"""
import os
import sys
import logging

from docopt import docopt
import requests
import pyxnat as xnat

import datman
import datman.config, datman.scanid, datman.utils

DRYRUN = False

logging.basicConfig(level=logging.WARN,
        format='[%(name)s] %(levelname)s : %(message)s',
        disable_existing_loggers=False)
logger = logging.getLogger(os.path.basename(__file__))

def main():
    global DRYRUN
    arguments = docopt(__doc__)
    project = arguments['<project>']
    xnat_cred = arguments['--xnat']
    redcap_cred = arguments['--redcap']
    site_config = arguments['--site-config']
    verbose = arguments['--verbose']
    debug = arguments['--debug']
    quiet = arguments['--quiet']
    DRYRUN = arguments['--dry-run']

    if verbose:
        logger.setLevel(logging.INFO)
    if debug:
        logger.setLevel(logging.DEBUG)
    if quiet:
        logger.setLevel(logging.ERROR)

    config = datman.config.config(filename=site_config, study=project)
<<<<<<< HEAD
    user_name, password = datman.utils.get_xnat_credentials(config, xnat_cred)
    xnat_url = get_xnat_url(config)
=======
    user_name, password = os.environ["XNAT_USER"], os.environ["XNAT_PASS"] #get_xnat_credentials(config, xnat_cred)
    xnat_url = config.get_key('XNATSERVER')
>>>>>>> e03b68a4

    scan_complete_records = get_project_redcap_records(config, redcap_cred)

    with datman.utils.XNATConnection(xnat_url, user_name,
                                     password) as connection:
        for record in scan_complete_records:
            link_shared_ids(config, connection, record)

<<<<<<< HEAD
def get_xnat_url(config):
    url = config.get_key('XNATSERVER')
    if 'https' not in url:
        url = "https://" + url
    return url
=======
#Not required anymore
def get_xnat_credentials(config, xnat_cred):
    if not xnat_cred:
        xnat_cred = os.path.join(config.get_path('meta'), 'xnat-credentials')

    try:
        credentials = read_credentials(xnat_cred)
        user_name = credentials[0]
        password = credentials[1]
    except IndexError:
        logger.error("XNAT credential file {} is missing the user name or " \
                "password.".format(xnat_cred))
        sys.exit(1)
    return user_name, password

#Not required anymore
def read_credentials(cred_file):
    credentials = []
    try:
        with open(cred_file, 'r') as creds:
            for line in creds:
                credentials.append(line.strip('\n'))
    except:
        logger.error("Cannot read credential file or file does not exist: " \
                "{}.".format(cred_file))
        sys.exit(1)
    return credentials
>>>>>>> e03b68a4

def get_project_redcap_records(config, redcap_cred):
    token = get_redcap_token(config, redcap_cred)
    redcap_url = config.get_key('REDCAPAPI')

    logger.debug("Accessing REDCap API at {}".format(redcap_url))

    payload = {'token': token,
               'format': 'json',
               'content': 'record',
               'type': 'flat'}

    response = requests.post(redcap_url, data=payload)
    if response.status_code != 200:
        logger.error("Cannot access redcap data at URL {}".format(redcap_url))
        sys.exit(1)

    current_study = config.get_key('STUDY_TAG')

    project_records = []
    for item in response.json():
        record = Record(item)
        if record.id is None:
            continue
        if record.matches_study(current_study):
            project_records.append(record)

    return project_records

def get_redcap_token(config, redcap_cred):
    if not redcap_cred:
        redcap_cred = os.path.join(config.get_path('meta'), 'redcap-token')

    try:
        token = datman.utils.read_credentials(redcap_cred)[0]
    except IndexError:
        logger.error("REDCap credential file {} is empty.".format(redcap_cred))
        sys.exit(1)
    return token

def link_shared_ids(config, connection, record):
    xnat_archive = config.get_key('XNAT_Archive', site=record.id.site)
    project = connection.select.project(xnat_archive)
    subject = project.subject(str(record.id))
    experiment = get_experiment(subject)

    if not experiment:
        logger.error("No matching experiments for subject {}." \
                " Skipping".format(record.id))
        return

    logger.debug("Working on subject {} in project {}".format(record.id,
            xnat_archive))

    if record.comment and not DRYRUN:
        update_xnat_comment(experiment, subject, record)

    if record.shared_ids and not DRYRUN:
        update_xnat_shared_ids(subject, record)
        make_links(record)

def get_experiment(subject):
    experiment_names = subject.experiments().get()

    if not experiment_names:
        logger.debug("{} does not have any MR scans".format(subject))
        return None
    elif len(experiment_names) > 1:
        logger.error("{} has more than one MR scan. Updating only the " \
                "first".format(subject))

    return subject.experiment(experiment_names[0])

def update_xnat_comment(experiment, subject, record):
    logger.debug("Subject {} has comment: \n {}".format(record.id,
            record.comment))
    try:
        experiment.attrs.set("note", record.comment)
        subject.attrs.set("xnat:subjectData/fields/field[name='comments']/field",
                "See MR Scan notes")
    except xnat.core.errors.DatabaseError:
        logger.error('{} scan comment is too long for notes field. Adding ' \
              'note to check redcap record instead.'.format(record.id))
        subject.attrs.set("xnat:subjectData/fields/field[name='comments']/field",
                'Comment too long, refer to REDCap record.')

def update_xnat_shared_ids(subject, record):
    logger.debug("{} has alternate id(s) {}".format(record.id, record.shared_ids))
    try:
        subject.attrs.set("xnat:subjectData/fields/field[name='sharedids']/field",
                ", ".join(record.shared_ids))
    except xnat.core.errors.DatabaseError:
        logger.error('{} shared id list too long for xnat field, adding note '\
                'to check REDCap record instead.'.format(record.id))
        subject.attrs.set("xnat:subjectData/fields/field[name='sharedids']/field",
                'ID list too long, refer to REDCap record.')

def make_links(record):
    source = record.id
    for target in record.shared_ids:
        logger.info("Making links from source {} to target {}".format(source,
                target))

        command = "dm-link-project-scans.py {} {}".format(source, target)
        return_code, out = datman.utils.run(command)
        if return_code:
            logger.error("dm-link-project-scans failed, cannot link source {} "
                    "to target {}. ".format(source, target))
            return

class Record(object):
    def __init__(self, record_dict):
        self.record_id = record_dict['record_id']
        self.id = self.__get_datman_id(record_dict['par_id'])
        self.study = self.__get_study()
        self.comment = record_dict['cmts']
        self.shared_ids = self.__get_shared_ids(record_dict)

    def matches_study(self, study_tag):
        if study_tag == self.study:
            return True
        return False

    def __get_study(self):
        if self.id is None:
            return None
        return self.id.study

    def __get_shared_ids(self, record_dict):
        keys = record_dict.keys()
        shared_id_fields = []
        for key in keys:
            if 'shared_parid' in key:
                shared_id_fields.append(key)

        shared_ids = []
        for key in shared_id_fields:
            value = record_dict[key]
            if not value:
                # No shared id for this field.
                continue
            subject_id = self.__get_datman_id(value)
            if subject_id is None:
                # Badly named shared id value. Skip it.
                continue
            shared_ids.append(value)
        return shared_ids

    def __get_datman_id(self, subid):
        try:
            subject_id = datman.scanid.parse(subid)
        except datman.scanid.ParseException:
            logger.error("REDCap record with record_id {} contains non-datman" \
                    " ID {}.".format(self.record_id, subid))
            return None
        return subject_id

class XNATConnection(object):
    def __init__(self, user_name, password, xnat_url):
        self.user = user_name
        self.password = password
        self.server = "https://" + xnat_url

    def __enter__(self):
        self.connection = xnat.Interface(server=self.server, user=self.user,
                password=self.password)
        return self.connection

    def __exit__(self, type, value, traceback):
        self.connection.disconnect()

if __name__ == '__main__':
    main()<|MERGE_RESOLUTION|>--- conflicted
+++ resolved
@@ -69,13 +69,9 @@
         logger.setLevel(logging.ERROR)
 
     config = datman.config.config(filename=site_config, study=project)
-<<<<<<< HEAD
-    user_name, password = datman.utils.get_xnat_credentials(config, xnat_cred)
+
+    user_name, password = os.environ["XNAT_USER"], os.environ["XNAT_PASS"] #datman.utils.get_xnat_credentials(config, xnat_cred)
     xnat_url = get_xnat_url(config)
-=======
-    user_name, password = os.environ["XNAT_USER"], os.environ["XNAT_PASS"] #get_xnat_credentials(config, xnat_cred)
-    xnat_url = config.get_key('XNATSERVER')
->>>>>>> e03b68a4
 
     scan_complete_records = get_project_redcap_records(config, redcap_cred)
 
@@ -84,41 +80,11 @@
         for record in scan_complete_records:
             link_shared_ids(config, connection, record)
 
-<<<<<<< HEAD
 def get_xnat_url(config):
     url = config.get_key('XNATSERVER')
     if 'https' not in url:
         url = "https://" + url
     return url
-=======
-#Not required anymore
-def get_xnat_credentials(config, xnat_cred):
-    if not xnat_cred:
-        xnat_cred = os.path.join(config.get_path('meta'), 'xnat-credentials')
-
-    try:
-        credentials = read_credentials(xnat_cred)
-        user_name = credentials[0]
-        password = credentials[1]
-    except IndexError:
-        logger.error("XNAT credential file {} is missing the user name or " \
-                "password.".format(xnat_cred))
-        sys.exit(1)
-    return user_name, password
-
-#Not required anymore
-def read_credentials(cred_file):
-    credentials = []
-    try:
-        with open(cred_file, 'r') as creds:
-            for line in creds:
-                credentials.append(line.strip('\n'))
-    except:
-        logger.error("Cannot read credential file or file does not exist: " \
-                "{}.".format(cred_file))
-        sys.exit(1)
-    return credentials
->>>>>>> e03b68a4
 
 def get_project_redcap_records(config, redcap_cred):
     token = get_redcap_token(config, redcap_cred)
